--- conflicted
+++ resolved
@@ -38,14 +38,8 @@
 /.cproject
 /.project
 
-<<<<<<< HEAD
-results/
-# sem campaigns
-campaigns/
-=======
 # sem campaigns
 results/
 campaigns/
 
-*.csv
->>>>>>> c9d2bed4
+*.csv