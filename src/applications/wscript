--- conflicted
+++ resolved
@@ -16,13 +16,7 @@
         'model/application-packet-probe.cc',
         'model/timestamp-tag.cc',
         'model/game-streaming-application.cc',
-<<<<<<< HEAD
-        # 'model/crazytaxi-streaming-server.cc',
         'model/crazy-taxi-game-streaming-application.cc',
-        # 'model/four-elements-streaming-server.cc',
-=======
-        'model/crazy-taxi-game-streaming-application.cc',
->>>>>>> 5504b78d
         'model/four-elements-game-streaming-application.cc',
         'model/mixture-random-variable.cc',
         'model/three-lognormal-random-variable.cc',
@@ -33,10 +27,7 @@
         'helper/udp-client-server-helper.cc',
         'helper/udp-echo-helper.cc',
         'helper/game-streaming-application-helper.cc',
-<<<<<<< HEAD
         'helper/periodic-application-helper.cc',
-=======
->>>>>>> 5504b78d
         ]
 
     applications_test = bld.create_ns3_module_test_library('applications')
@@ -60,30 +51,18 @@
         'model/application-packet-probe.h',
         'model/timestamp-tag.h',
         'model/game-streaming-application.h',
-<<<<<<< HEAD
-        # 'model/crazytaxi-streaming-server.h',
         'model/crazy-taxi-game-streaming-application.h',
-        # 'model/four-elements-streaming-server.h',
         'model/four-elements-game-streaming-application.h',
         'model/mixture-random-variable.h',# TODO
         'model/three-lognormal-random-variable.h',# TODO
         'model/periodic-application.h',
-=======
-        'model/crazy-taxi-game-streaming-application.h',
-        'model/four-elements-game-streaming-application.h',
-        'model/mixture-random-variable.h',# TODO
-        'model/three-lognormal-random-variable.h',# TODO
->>>>>>> 5504b78d
         'helper/bulk-send-helper.h',
         'helper/on-off-helper.h',
         'helper/packet-sink-helper.h',
         'helper/udp-client-server-helper.h',
         'helper/udp-echo-helper.h',
         'helper/game-streaming-application-helper.h',
-<<<<<<< HEAD
         'helper/periodic-application-helper.h',
-=======
->>>>>>> 5504b78d
         ]
 
     bld.ns3_python_bindings()